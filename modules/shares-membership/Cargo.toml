--- conflicted
+++ resolved
@@ -12,7 +12,6 @@
 [dependencies]
 serde = { version = "1.0.107", optional = true }
 codec = { package = "parity-scale-codec", version = "1.2.0", default-features = false, features = ["derive"] }
-<<<<<<< HEAD
 pallet-balances = { version = "2.0.0-rc2", default-features = false }
 sp-std = { version = "2.0.0-rc2", default-features = false }
 sp-runtime = { version = "2.0.0-rc2", default-features = false }
@@ -21,17 +20,6 @@
 util = { package = "sunshine-util", path = "../util", default-features = false }
 clear_on_drop = { version = "0.2.3", features = ["no_cc"] } # https://github.com/paritytech/substrate/issues/4179
 membership = { package = "sunshine-membership", path = "../membership", default-features = false }
-=======
-sp-std = { version = "2.0.0-alpha.7", default-features = false }
-sp-runtime = { version = "2.0.0-alpha.7", default-features = false }
-frame-support = { version = "2.0.0-alpha.7", default-features = false }
-frame-system = { version = "2.0.0-alpha.7", default-features = false }
-pallet-balances = { version = "2.0.0-alpha.7", default-features = false }
-util = { package = "sunshine-util", version = "0.0.2", default-features = false, path = "../util" }
-membership = { package = "sunshine-membership", version = "0.0.1", default-features = false, path = "../membership" }
-# https://github.com/paritytech/substrate/issues/4179
-clear_on_drop = { version = "0.2.3", features = ["no_cc"] }
->>>>>>> de962fdf
 
 [dev-dependencies]
 sp-io = { version = "2.0.0-rc2", default-features = false }
