--- conflicted
+++ resolved
@@ -12,7 +12,6 @@
 [dependencies]
 serde = { version = "1.0.104", optional = true }
 codec = { package = "parity-scale-codec", version = "1.2.0", default-features = false, features = ["derive"] }
-<<<<<<< HEAD
 sp-std = { version = "2.0.0-rc2", default-features = false }
 sp-runtime = { version = "2.0.0-rc2", default-features = false }
 frame-support = { version = "2.0.0-rc2", default-features = false }
@@ -20,16 +19,6 @@
 pallet-balances = { version = "2.0.0-rc2", default-features = false }
 util = { package = "sunshine-util", path = "../util", default-features=false}
 clear_on_drop = { version = "0.2.3", features = ["no_cc"] }	# https://github.com/paritytech/substrate/issues/4179
-=======
-sp-std = { version = "2.0.0-alpha.7", default-features = false }
-sp-runtime = { version = "2.0.0-alpha.7", default-features = false }
-frame-support = { version = "2.0.0-alpha.7", default-features = false }
-frame-system = { version = "2.0.0-alpha.7", default-features = false }
-pallet-balances = { version = "2.0.0-alpha.7", default-features = false }
-util = { package = "sunshine-util", path = "../util", default-features = false, path = "../util" }
-# https://github.com/paritytech/substrate/issues/4179
-clear_on_drop = { version = "0.2.3", features = ["no_cc"] }
->>>>>>> de962fdf
 
 [dev-dependencies]
 sp-io = { version = "2.0.0-rc2", default-features = false }
