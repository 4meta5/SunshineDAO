--- conflicted
+++ resolved
@@ -13,82 +13,6 @@
 - [ ] design criteria writing
 
 *Optional*
-<<<<<<< HEAD
 - [ ] (optional/extension) members can vote to remove existing members
 - [ ] (optional/extension) using a prediction on an oracle to lock-in a vote on an outcome (holographic consensus)
-- [ ] (optional/extension) signal delegation with SubDAOs
-=======
-- [ ] (optional/extension) members vote to grant voice in the DAO based on community activism could be useful, but it opens an attack in which the malicious entity increases their relative vote advantage by overpowering the group and voting in someone that agrees with their side on a prominent issue
-- [ ] (optional/extension) members vote to reject new members
-- [ ] (optional/extension) using a prediction on an oracle to lock-in a vote on an outcome
-- [ ] (optional/extension) creating SubDAOs with a strict subset of the members of the DAO, but the rest of the members weight all their support on someone in the SubDAO
-
-
-## What is Moloch? <a name = "moloch"></a>
-
-**[Moloch](https://github.com/MolochVentures/moloch)** is a minimally viable DAO designed to coordinate funding for the Ethereum ecosystem. Spearheaded by Ameen Soleimani, Arjun Bhuptani, James Young, Layne Haber & Rahul Sethuram, the DAO seeks to overcome the *tragedy of the commons* by incentivizing cohesion among the DAOs members in order to collectively fund open source work.
-
-> *A novel organizational design aiming primarily to more effectively coordinate resources for issuing development grants for Ethereum.* [The Moloch DAO: The Collapsing Firm](https://medium.com/@simondlr/the-moloch-dao-collapsing-the-firm-2a800b3aa2e7), SimonDLR
-
-Members of the Moloch DAO own a native asset referred to as `shares`. Shares are nontransferrable and, in the Substrate implementation, ownership is represented by [maps](https://amarrsingh.github.io/SubstrateCookbook/storage/mapping.html). These shares allow you to do two things:
-1. vote on issuing more shares to new members
-2. access capital locked up in the DAO by burning shares (`rageQuit`)
-
-To apply for shares, applicants require sponsorship from existing members. The sponsor of an application bonds some capital (0.1 ETH) to submit an application on behalf of aspiring members. Applicants must also offer capital in exchange for a specified number of shares that are requested from issuance.
-
-*But how do members fund development?* It's not super obvious, but members can approve a proposal that doesn't lock up additional capital but instead provides proof of some ecosystem contribution. Once approved, the applicant can burn the shares to access a proportional share of the capital locked up by the DAO. The capital withdrawal represents the applicant's grant.
-
-**[MORE READING](./docs/library.md)**
-
-## Build DAOs with Substrate <a name = "y"></a>
-
-Substrate is great for implementing decentralized autonomous organizations (DAOs).
-
-When a developer builds with Substrate, the blockchain's runtime logic is encoded in [Rust](https://www.parity.io/why-rust/) and compiled down to a [WASM binary blob](https://medium.com/polkadot-network/wasm-on-the-blockchain-the-lesser-evil-da8d7c6ef6bd) that is stored on-chain. This architecture facilitates upgrades according to the consensus protocol chosen by developers. Because the consensus logic is included in the runtime, it can also be upgraded (=> capacity for *metagovernance*). This flexibility allows Substrate DAppchains to evolve and easily incorporate modern research into the runtime logic.
-
-Substrate may be overkill for timestamping data, executing simple token transfers, and realizing other basic blockchain use cases. Indeed, *it doesn't make sense to take a jet for a 10 km commute.*
-
-However, where Substrate really shines is helping developers build high performance mechanisms for decentralized coordination. A good rule of thumb is to **use Substrate when you want to build a community around your mechanism**.
-
-**Upgradability**
-* enables future improvement of governance i.e. incorporate privacy-enhancing protocols like ZK stuff
-* mitigates the damage of attacks like [*The DAO*](https://medium.com/swlh/the-story-of-the-dao-its-history-and-consequences-71e6a8a551ee) by facilitating dynamic response strategies via metagovernance
-
-**Rust >>> Solidity**
-* Rust is safer and more well vetted than Solidity; it doesn't come with all of the annoying quirks of working with the EVM
-    * [Towards a Brighter Future for Smart Contracts](http://troubles.md/posts/rust-smart-contracts/) by Jack Fransham
-    * [Why Write Smart Contracts in Rust](http://troubles.md/posts/why-write-smart-contracts-in-rust/) by Jack Fransham, Parity
-    * [Why Rust](https://www.parity.io/why-rust/) by Parity
-* Rust's language ecosystem is growing independently of Solidity, thereby enabling Substrate projects to benefit from its tooling, libraries, and the network effects of its community
-* **Rust -> WASM >>> Solidity -> EVM**
-    * [WASM on the blockchain, the lesser evil](https://medium.com/polkadot-network/wasm-on-the-blockchain-the-lesser-evil-da8d7c6ef6bd) by Jack Fransham, Parity
-
-**Shared Security w/o Cost Spillovers**
-* [Polkadot](https://medium.com/polkadot-network/polkadot-the-foundation-of-a-new-internet-e8800ec81c7) will foster deployment in a shared security context
-* interacting with DAOs built on Substrate does not carry the risk of incurring high fees when another application/DAO experiences high demand (like how Cryptokitties `=>` state bloat on Ethereum `=>` high fees)
-    * this implies a smaller attack surface for economic security (as long as the developer is careful with the balance of resources and costs)
-
-Substrate's value proposition arises from the composition of these benefits. 
-1. Compilation from Rust to WASM facilitates on-chain upgrades, thereby increasing the application's relative flexibility. 
-2. Rust's low-level handling encourages creative code patterns that optimize performance while protecting memory safety. 
-3. Deployment in the context of Polkadot fosters shared security without expensive spillover costs from other parachain activity.
-
-> Truth is that we haven't even scratched the surface of the novel applications that can be built with `(1) + (2) + (3)`
-
-As an example, consider the proposal process implemented by the [Ethereum-based MolochDAO implementation](https://github.com/MolochVentures/moloch). This implementation is probably close to optimized in the context of Solidity, but it actually suffers from head-of-line blocking for proposals. More specifically, a proposal must wait for a previous proposal to be processed before it can be approved. Moreover, there are defined limits on how many proposals can be processed in a given time period. An optimized implementation of the proposal process probably looks something like [Rhododendron](https://github.com/paritytech/rhododendron). By leveraging asynchronous primitives in Rust, we can increase the throughput capacity of the proposal process. More details will be shared soon, but this optimization is pretty high on *my priority queue*.
-
-### *Radical* Substrate
-
-Hopefully I've convinced you that Substrate is worth checking out. Personally, I'm very excited to help realize robust implementation of mechanisms inspired by [Radical Markets](http://radicalmarkets.com/) and the other fascinating projects shaping Cryptoeconomics as a discipline.
-
-Specifically, I think it would be cool to build
-* Liberal Radicalism DAO
-* Quadratic Signalling Mechanisms w/ Authenticated Polling
-* Income Share Agreements
-* Auction Models
-
-If you're still not convinced and would like more details, feel free to check out the articles listed below, [the official documentation](https://substrate.dev/), and the [github](https://github.com/paritytech/substrate/).
-* [A brief summary of everything Substrate and Polkadot](https://www.parity.io/a-brief-summary-of-everything-substrate-polkadot/)
-* [What is Parity Substrate](https://www.parity.io/what-is-substrate/)
-* [Substrate in a nutshell](https://www.parity.io/substrate-in-a-nutshell/)
->>>>>>> 179699e1
+- [ ] (optional/extension) signal delegation with SubDAOs